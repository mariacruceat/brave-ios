/* This Source Code Form is subject to the terms of the Mozilla Public
 * License, v. 2.0. If a copy of the MPL was not distributed with this
 * file, You can obtain one at http://mozilla.org/MPL/2.0/. */

import UIKit

class SearchEnginePicker: UITableViewController {
    weak var delegate: SearchEnginePickerDelegate?
    var engines: [OpenSearchEngine]!
    var selectedSearchEngineName: String?
    
    override func viewDidLoad() {
        super.viewDidLoad()
<<<<<<< HEAD

        navigationItem.title = NSLocalizedString("Search.Picker.Default.Search.Engine.Title", value: "Default Search Engine", comment: "Title for default search engine picker.")
=======
        
        navigationItem.title = NSLocalizedString("Default Search Engine", comment: "Title for default search engine picker.")
>>>>>>> b6188885
        navigationItem.leftBarButtonItem = UIBarButtonItem(title: NSLocalizedString("Cancel", comment: "Label for Cancel button"), style: .plain, target: self, action: #selector(cancel))
    }
    
    override func tableView(_ tableView: UITableView, numberOfRowsInSection section: Int) -> Int {
        return engines.count
    }
    
    override func tableView(_ tableView: UITableView, cellForRowAt indexPath: IndexPath) -> UITableViewCell {
        let engine = engines[indexPath.item]
        let cell = UITableViewCell(style: .default, reuseIdentifier: nil)
        cell.textLabel?.text = engine.shortName
        cell.imageView?.image = engine.image.createScaled(CGSize(width: OpenSearchEngine.PreferredIconSize, height: OpenSearchEngine.PreferredIconSize))
        if engine.shortName == selectedSearchEngineName {
            cell.accessoryType = .checkmark
        }
        return cell
    }
    
    override func tableView(_ tableView: UITableView, didSelectRowAt indexPath: IndexPath) {
        let engine = engines[indexPath.item]
        delegate?.searchEnginePicker(self, didSelectSearchEngine: engine)
        tableView.cellForRow(at: indexPath)?.accessoryType = .checkmark
    }
    
    override func tableView(_ tableView: UITableView, didDeselectRowAt indexPath: IndexPath) {
        tableView.cellForRow(at: indexPath)?.accessoryType = .none
    }
    
    @objc func cancel() {
        delegate?.searchEnginePicker(self, didSelectSearchEngine: nil)
    }
}<|MERGE_RESOLUTION|>--- conflicted
+++ resolved
@@ -11,13 +11,8 @@
     
     override func viewDidLoad() {
         super.viewDidLoad()
-<<<<<<< HEAD
 
         navigationItem.title = NSLocalizedString("Search.Picker.Default.Search.Engine.Title", value: "Default Search Engine", comment: "Title for default search engine picker.")
-=======
-        
-        navigationItem.title = NSLocalizedString("Default Search Engine", comment: "Title for default search engine picker.")
->>>>>>> b6188885
         navigationItem.leftBarButtonItem = UIBarButtonItem(title: NSLocalizedString("Cancel", comment: "Label for Cancel button"), style: .plain, target: self, action: #selector(cancel))
     }
     
