--- conflicted
+++ resolved
@@ -122,10 +122,6 @@
         }
         
         addChild(contentController)
-<<<<<<< HEAD
-        contentController.didMove(toParent: self)
-=======
->>>>>>> 55d9a5b1
         containerView.contentView.addSubview(contentController.view)
         contentController.didMove(toParent: self)
         
